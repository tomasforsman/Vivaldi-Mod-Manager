--- conflicted
+++ resolved
@@ -1,51 +1,43 @@
-<Project Sdk="Microsoft.NET.Sdk">
-
-  <PropertyGroup>
-    <OutputType>WinExe</OutputType>
-    <TargetFramework>net8.0-windows</TargetFramework>
-    <UseWPF>true</UseWPF>
-    <ImplicitUsings>enable</ImplicitUsings>
-    <Nullable>enable</Nullable>
-    <AssemblyTitle>Vivaldi Mod Manager</AssemblyTitle>
-    <AssemblyDescription>User interface for Vivaldi Mod Manager</AssemblyDescription>
-    <AssemblyCompany>Vivaldi Mod Manager</AssemblyCompany>
-    <AssemblyProduct>Vivaldi Mod Manager</AssemblyProduct>
-    <AssemblyCopyright>Copyright © 2024</AssemblyCopyright>
-    <AssemblyVersion>1.3.0.0</AssemblyVersion>
-    <FileVersion>1.3.0.0</FileVersion>
-    <SupportedOSPlatform>windows</SupportedOSPlatform>
-    <EnableWindowsTargeting>true</EnableWindowsTargeting>
-  </PropertyGroup>
-
-  <ItemGroup>
-    <ProjectReference Include="..\VivaldiModManager.Core\VivaldiModManager.Core.csproj" />
-  </ItemGroup>
-
-  <ItemGroup>
-<<<<<<< HEAD
-    <PackageReference Include="Microsoft.Extensions.DependencyInjection" Version="9.0.9" />
-    <PackageReference Include="Microsoft.Extensions.Hosting" Version="8.0.0" />
-    <PackageReference Include="Microsoft.Extensions.Logging" Version="9.0.9" />
-    <PackageReference Include="Microsoft.Extensions.Logging.Console" Version="8.0.0" />
-    <PackageReference Include="CommunityToolkit.Mvvm" Version="8.2.2" />
-    <PackageReference Include="Hardcodet.NotifyIcon.Wpf" Version="1.1.0" />
-=======
-    <PackageReference Include="Microsoft.Extensions.DependencyInjection" Version="8.0.0" />
-    <PackageReference Include="Microsoft.Extensions.Hosting" Version="8.0.0" />
-    <PackageReference Include="Microsoft.Extensions.Logging" Version="8.0.0" />
-    <PackageReference Include="Microsoft.Extensions.Logging.Console" Version="8.0.0" />
-    <PackageReference Include="CommunityToolkit.Mvvm" Version="8.2.2" />
-    <PackageReference Include="Hardcodet.NotifyIcon.Wpf" Version="2.0.1" />
->>>>>>> e50b5a55
-  </ItemGroup>
-
-  <ItemGroup>
-    <Folder Include="Views\" />
-    <Folder Include="ViewModels\" />
-    <Folder Include="Services\" />
-    <Folder Include="Converters\" />
-    <Folder Include="Resources\" />
-    <Folder Include="Themes\" />
-  </ItemGroup>
-
+<Project Sdk="Microsoft.NET.Sdk">
+
+  <PropertyGroup>
+    <OutputType>WinExe</OutputType>
+    <TargetFramework>net8.0-windows</TargetFramework>
+    <UseWPF>true</UseWPF>
+    <ImplicitUsings>enable</ImplicitUsings>
+    <Nullable>enable</Nullable>
+    <AssemblyTitle>Vivaldi Mod Manager</AssemblyTitle>
+    <AssemblyDescription>User interface for Vivaldi Mod Manager</AssemblyDescription>
+    <AssemblyCompany>Vivaldi Mod Manager</AssemblyCompany>
+    <AssemblyProduct>Vivaldi Mod Manager</AssemblyProduct>
+    <AssemblyCopyright>Copyright © 2024</AssemblyCopyright>
+    <AssemblyVersion>1.3.0.0</AssemblyVersion>
+    <FileVersion>1.3.0.0</FileVersion>
+    <SupportedOSPlatform>windows</SupportedOSPlatform>
+    <EnableWindowsTargeting>true</EnableWindowsTargeting>
+  </PropertyGroup>
+
+  <ItemGroup>
+    <ProjectReference Include="..\VivaldiModManager.Core\VivaldiModManager.Core.csproj" />
+  </ItemGroup>
+
+  <ItemGroup>
+    <PackageReference Include="Microsoft.Extensions.DependencyInjection" Version="9.0.9" />
+    <PackageReference Include="Microsoft.Extensions.Hosting" Version="8.0.0" />
+    <PackageReference Include="Microsoft.Extensions.Logging" Version="9.0.9" />
+    <PackageReference Include="Microsoft.Extensions.Logging.Console" Version="8.0.0" />
+    <PackageReference Include="CommunityToolkit.Mvvm" Version="8.2.2" />
+    <PackageReference Include="Hardcodet.NotifyIcon.Wpf" Version="1.1.0" />
+
+  </ItemGroup>
+
+  <ItemGroup>
+    <Folder Include="Views\" />
+    <Folder Include="ViewModels\" />
+    <Folder Include="Services\" />
+    <Folder Include="Converters\" />
+    <Folder Include="Resources\" />
+    <Folder Include="Themes\" />
+  </ItemGroup>
+
 </Project>